--- conflicted
+++ resolved
@@ -1,11 +1,7 @@
 [tool.poetry]
 name = "anguilla-iml"
 packages = [{ include = "anguilla", from = "src"}]
-<<<<<<< HEAD
-version = "0.1.0-beta5"
-=======
 version = "0.2.1b0"
->>>>>>> 3904f23e
 description = "a package for interactive machine learning"
 authors = ["Victor Shepardson <victor.shepardson@gmail.com>"]
 license = "MIT"
@@ -16,15 +12,11 @@
 numpy = "^1.23"
 scipy = "^1.13.1"
 faiss-cpu = "^1.7"
-<<<<<<< HEAD
-iipyper = "0.1.*"
-=======
 iipyper = {path = "../iipyper", develop = true}
 torch = {version = "^2.2.0", optional = true}
 
 [tool.poetry.extras]
 torch = ["torch"]
->>>>>>> 3904f23e
 
 [tool.poetry.group.dev.dependencies]
 pytest = "^7.4.3"
