[tool.poetry]
<<<<<<< HEAD
name = "anguilla"
version = "0.1.0-beta0"
=======
name = "anguilla-iml"
packages = [{ include = "../anguilla"}]
version = "0.1.0-beta1"
>>>>>>> 673ca941
description = "a package for interactive machine learning"
authors = ["Victor Shepardson <victor.shepardson@gmail.com>"]
license = "MIT"
readme = "README.md"

[tool.poetry.dependencies]
python = ">=3.10,<3.13"
numpy = "^1.23"
faiss-cpu = {version = "^1.7", optional = true}
iipyper = "0.1.*"

[tool.poetry.extras]
faiss = ["faiss-cpu"]

[tool.poetry.group.dev.dependencies]
pytest = "^7.4.3"
mkdocs = "^1.5.3"
mkdocstrings = {extras = ["python"], version = "^0.23.0"}
mkdocs-gen-files = "^0.5.0"
mkdocs-include-markdown-plugin = "^6.0.4"
mkdocs-material = "^9.4.8"
mkdocs-material-extensions = "^1.3"
mkdocs-autorefs = "^0.5.0"

[build-system]
requires = ["poetry-core"]
build-backend = "poetry.core.masonry.api"<|MERGE_RESOLUTION|>--- conflicted
+++ resolved
@@ -1,12 +1,7 @@
 [tool.poetry]
-<<<<<<< HEAD
-name = "anguilla"
-version = "0.1.0-beta0"
-=======
 name = "anguilla-iml"
 packages = [{ include = "../anguilla"}]
 version = "0.1.0-beta1"
->>>>>>> 673ca941
 description = "a package for interactive machine learning"
 authors = ["Victor Shepardson <victor.shepardson@gmail.com>"]
 license = "MIT"
